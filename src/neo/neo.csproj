<Project Sdk="Microsoft.NET.Sdk">

  <PropertyGroup>
    <Copyright>2015-2022 The Neo Project</Copyright>
    <AssemblyTitle>Neo</AssemblyTitle>
    <VersionPrefix>3.2.1</VersionPrefix>
    <Authors>The Neo Project</Authors>
    <TargetFramework>net6.0</TargetFramework>
    <AllowUnsafeBlocks>true</AllowUnsafeBlocks>
    <AssemblyName>Neo</AssemblyName>
    <PackageId>Neo</PackageId>
    <PackageTags>NEO;AntShares;Blockchain;Smart Contract</PackageTags>
    <PackageProjectUrl>https://github.com/neo-project/neo</PackageProjectUrl>
    <PackageLicenseExpression>MIT</PackageLicenseExpression>
    <RepositoryType>git</RepositoryType>
    <RepositoryUrl>https://github.com/neo-project/neo.git</RepositoryUrl>
    <RootNamespace>Neo</RootNamespace>
    <Company>The Neo Project</Company>
    <Description>Neo</Description>
    <GenerateDocumentationFile>true</GenerateDocumentationFile>
  </PropertyGroup>

  <ItemGroup>
    <FrameworkReference Include="Microsoft.AspNetCore.App" />
  </ItemGroup>

  <ItemGroup>
<<<<<<< HEAD
    <PackageReference Include="Akka" Version="1.4.35" />
    <PackageReference Include="BLS12381" Version="0.0.1" />
=======
    <PackageReference Include="Akka" Version="1.4.36" />
>>>>>>> ed68274e
    <PackageReference Include="BouncyCastle.NetCore" Version="1.8.10" />
    <PackageReference Include="K4os.Compression.LZ4" Version="1.2.16" />
    <PackageReference Include="Microsoft.EntityFrameworkCore.Sqlite" Version="6.0.4" />
    <PackageReference Include="Neo.VM" Version="3.2.0" />
  </ItemGroup>

</Project><|MERGE_RESOLUTION|>--- conflicted
+++ resolved
@@ -25,12 +25,7 @@
   </ItemGroup>
 
   <ItemGroup>
-<<<<<<< HEAD
-    <PackageReference Include="Akka" Version="1.4.35" />
-    <PackageReference Include="BLS12381" Version="0.0.1" />
-=======
     <PackageReference Include="Akka" Version="1.4.36" />
->>>>>>> ed68274e
     <PackageReference Include="BouncyCastle.NetCore" Version="1.8.10" />
     <PackageReference Include="K4os.Compression.LZ4" Version="1.2.16" />
     <PackageReference Include="Microsoft.EntityFrameworkCore.Sqlite" Version="6.0.4" />
