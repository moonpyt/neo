--- conflicted
+++ resolved
@@ -29,12 +29,7 @@
     <PackageReference Include="BouncyCastle.NetCore" Version="1.9.0" />
     <PackageReference Include="K4os.Compression.LZ4" Version="1.2.16" />
     <PackageReference Include="Microsoft.EntityFrameworkCore.Sqlite" Version="6.0.5" />
-<<<<<<< HEAD
-    <PackageReference Include="Neo.VM" Version="3.3.1" />
-	<PackageReference Include="Neo.Cryptography.BLS12_381" Version="0.0.2" />
-=======
     <PackageReference Include="Neo.VM" Version="3.3.1-CI00321" />
->>>>>>> e55325ce
   </ItemGroup>
 
 </Project>