--- conflicted
+++ resolved
@@ -250,53 +250,5 @@
             Array.Clear(passwordHash, 0, passwordHash.Length);
             return passwordHash2;
         }
-<<<<<<< HEAD
-
-        internal static byte[] ToAesKey(this SecureString password)
-        {
-            using SHA256 sha256 = SHA256.Create();
-            byte[] passwordBytes = password.ToArray();
-            byte[] passwordHash = sha256.ComputeHash(passwordBytes);
-            byte[] passwordHash2 = sha256.ComputeHash(passwordHash);
-            Array.Clear(passwordBytes, 0, passwordBytes.Length);
-            Array.Clear(passwordHash, 0, passwordHash.Length);
-            return passwordHash2;
-        }
-
-        internal static byte[] ToArray(this SecureString s)
-        {
-            if (s == null)
-                throw new NullReferenceException();
-            if (s.Length == 0)
-                return Array.Empty<byte>();
-            List<byte> result = new();
-            IntPtr ptr = SecureStringMarshal.SecureStringToGlobalAllocAnsi(s);
-            try
-            {
-                int i = 0;
-                do
-                {
-                    byte b = Marshal.ReadByte(ptr, i++);
-                    if (b == 0)
-                        break;
-                    result.Add(b);
-                } while (true);
-            }
-            finally
-            {
-                Marshal.ZeroFreeGlobalAllocAnsi(ptr);
-            }
-            return result.ToArray();
-        }
-
-        internal static byte[] ToByteArray(this IntPtr data, int length)
-        {
-            if (data == IntPtr.Zero) return null;
-            byte[] buffer = new byte[length];
-            Marshal.Copy(data, buffer, 0, length);
-            return buffer;
-        }
-=======
->>>>>>> 15c01dd2
     }
 }